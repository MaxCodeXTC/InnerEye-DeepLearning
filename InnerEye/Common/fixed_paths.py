--- conflicted
+++ resolved
@@ -30,12 +30,6 @@
 DEFAULT_AML_UPLOAD_DIR = "outputs"
 DEFAULT_AML_LOGS_DIR = "azureml-logs"
 
-<<<<<<< HEAD
-# If RUN_OUTPUTS_DIR_NAME is the same as DEFAULT_AML_UPLOAD_DIR, data written to that folder under the project
-# root should be automatically uploaded to blob storage and AzureML behind the scenes.
-RUN_OUTPUTS_DIR_NAME = DEFAULT_AML_UPLOAD_DIR
-=======
->>>>>>> 903f0b95
 DEFAULT_LOGS_DIR_NAME = "logs"
 DATASETS_DIR_NAME = "datasets"
 DATASETS_ACCOUNT_NAME = "innereyepublicdatasets"
