--- conflicted
+++ resolved
@@ -259,12 +259,7 @@
         # This is necessary if we need to consume packages from extra-index that clash with names of packages on
         # pypi
         conda_dependencies.set_pip_option(f"--index-url {azure_config.pip_extra_index_url}")
-<<<<<<< HEAD
         conda_dependencies.set_pip_option("--extra-index-url https://pypi.org/simple")
-
-=======
-        conda_dependencies.set_pip_option(f"--extra-index-url https://pypi.org/simple")
->>>>>>> b5e3b7a8
     estimator.run_config.environment.python.conda_dependencies = conda_dependencies
     # We'd like to log the estimator config, but conversion to string fails when the Estimator has some inputs.
     # logging.info(azure_util.estimator_to_string(estimator))
