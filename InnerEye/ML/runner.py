--- conflicted
+++ resolved
@@ -56,61 +56,6 @@
     """
     :param project_root: The root folder that contains all of the source code that should be executed.
     :param yaml_config_file: The path to the YAML file that contains values to supply into sys.argv.
-<<<<<<< HEAD
-    If not supplied, use train.yaml at the repository root.
-    :return:
-    """
-    # Create a parser that will understand only the args we need for an AzureConfig
-    parser1 = create_runner_parser()
-    parser1_result = parse_args_and_add_yaml_variables(parser1,
-                                                       yaml_config_file=yaml_config_file,
-                                                       fail_on_unknown_args=False)
-    azure_config = AzureConfig(**parser1_result.args)
-    azure_config.project_root = project_root
-    model_config_loader: ModelConfigLoader = ModelConfigLoader(**parser1_result.args)
-    # Create the model as per the "model" commandline option
-    model_config = model_config_loader.create_model_config_from_name(
-        model_name=azure_config.model
-    )
-    # This model will be either a classification model or a segmentation model. Those have different
-    # fields that could be overridden on the command line. Create a parser that understands the fields we need
-    # for the actual model type. We feed this parser will the YAML settings and commandline arguments that the
-    # first parser did not recognize.
-    parser2 = type(model_config).create_argparser()
-    parser2_result = parse_arguments(parser2,
-                                     settings_from_yaml=parser1_result.unknown_settings_from_yaml,
-                                     args=parser1_result.unknown,
-                                     fail_on_unknown_args=True)
-    # Apply the overrides and validate. Overrides can come from either YAML settings or the commandline.
-    model_config.apply_overrides(parser1_result.unknown_settings_from_yaml)
-    model_config.apply_overrides(parser2_result.overrides)
-    model_config.validate()
-    # Set the file system related configs, they might be affected by the overrides that were applied.
-    logging.info("Creating the adjusted output folder structure.")
-    model_config.create_filesystem(project_root)
-    if azure_config.extra_code_directory:
-        exist = "exists" if Path(azure_config.extra_code_directory).exists() else "does not exist"
-        logging.info(f"extra_code_directory is {azure_config.extra_code_directory}, which {exist}")
-    else:
-        logging.info("extra_code_directory is unset")
-    return ConfigurationsAndParserResults(
-        model_config=model_config,
-        azure_config=azure_config,
-        parser_result=parser2_result
-    )
-
-
-def run(project_root: Path,
-        yaml_config_file: Path,
-        post_cross_validation_hook: Optional[PostCrossValidationHookSignature] = None,
-        model_deployment_hook: Optional[ModelDeploymentHookSignature] = None,
-        innereye_submodule_name: Optional[str] = None) -> \
-        Tuple[ModelConfigBase, Optional[Run]]:
-    """
-    The main entry point for training and testing models from the commandline. This chooses a model to train
-    via a commandline argument, runs training or testing, and writes all required info to disk and logs.
-=======
->>>>>>> 9b1eff37
     :param post_cross_validation_hook: A function to call after waiting for completion of cross validation runs.
     The function is called with the model configuration and the path to the downloaded and merged metrics files.
     :param model_deployment_hook: an optional function for deploying a model in an application-specific way.
@@ -289,15 +234,9 @@
         """
         # The adal package creates a logging.info line each time it gets an authentication token, avoid that.
         logging.getLogger('adal-python').setLevel(logging.WARNING)
-<<<<<<< HEAD
-        if not model_config.azure_dataset_id:
-            raise ValueError("When running on AzureML, the 'azure_dataset_id' property must be set.")
-        model_config_overrides = str(model_config.overrides)
-=======
         if not self.model_config.azure_dataset_id:
             raise ValueError(f"When running on AzureML, the 'azure_dataset_id' property must be set.")
         model_config_overrides = str(self.model_config.overrides)
->>>>>>> 9b1eff37
         source_config = SourceConfig(
             root_folder=str(self.project_root),
             entry_script=os.path.abspath(sys.argv[0]),
@@ -317,13 +256,8 @@
             # The AzureML job can optionally run pytest. Attempt to download it to the current directory.
             # A build step will pick up that file and publish it to Azure DevOps.
             # If pytest_mark is set, this file must exist.
-<<<<<<< HEAD
-            logging.info("Downloading pytest result file.")
-            download_pytest_result(azure_config, azure_run)
-=======
             logging.info(f"Downloading pytest result file.")
             download_pytest_result(self.azure_config, azure_run)
->>>>>>> 9b1eff37
         else:
             logging.info("No pytest_mark present, hence not downloading the pytest result file.")
         status = azure_run.get_status()
