# How to setup Azure Machine Learning for InnerEye


In order to be able to train models on Azure Machine Learning (AML) you will need to setup your environment in the 
Azure Portal first. In this document we will walk you through this process step-by-step.

In short, you will need to:
* Set up an Azure Machine Learning (AzureML) Workspace
* Create a compute cluster to run your experiments.
* Optional: Register your application to create a Service Principal Object.
* Optional: Set up a storage account to store your datasets.
* Update your [train_variables.yml](/InnerEye/train_variables.yml) file and KeyVault with your own credentials.

Once you're done with these steps, you will be ready for the next steps described in [Creating a dataset](https://github.com/microsoft/InnerEye-createdataset), 
[Building models in Azure ML](building_models.md) and 
[Sample segmentation and classification tasks](sample_tasks.md).

**Prerequisite**: an Azure account and a corresponding Azure subscription. See the [Get started with Azure](https://azure.microsoft.com/en-us/get-started/) page
for more information on how to set up your account and your subscription. Here are more detailed instructions on how to
[manage accounts and subscriptions with Azure](https://docs.microsoft.com/en-us/azure/cost-management-billing/manage/).

## Automatic Deployment

Click on this link to automatically create an AzureML workspace, an associated storage account, and a computer cluster
for training. This replaces steps 1 and 2 below.
[![Deploy To Azure](https://raw.githubusercontent.com/Azure/azure-quickstart-templates/master/1-CONTRIBUTION-GUIDE/images/deploytoazure.svg?sanitize=true)](https://portal.azure.com/#create/Microsoft.Template/uri/https%3A%2F%2Fgithub.com%2FMicrosoft%2FInnerEye-DeepLearning%2Fblob%2Fantonsc%2Fdeploy%2Fazure-pipelines%2Fazure_deployment_template.json)

- You will be asked to create a new `Resource Group`, a logical grouping that will hold all the Azure resources that
the script will create. In doing that, you will need to choose a location where all your Azure resources live - here,
pick a location that is compliant with the legal requirements that your own datasets have (for example, your data may
need to be kept inside of the UK)
- Then choose a name for your AzureML workspace. Use letters and numbers only, because other resources will be created
using the workspace name as a prefix.

### Step 1: Create an AzureML workspace

You can skip this if you have chosen automatic deployment above.

Assuming you have an Azure account and an Azure subscription, to create an AzureML workspace you will need to:
1. Connect to the [Azure portal](https://aka.ms/portal) with your account.
2. At the top of the home page, you will see a list of Azure services (alternatively you can also use the search bar).
You will need to select "Machine Learning" and click `+ Create`. You will then have to select your subscription, 
and create a new `Resource Group`. Then, give a name to your workspace a name, such as
`MyInnerEye-Workspace`, and choose the correct Region suitable for your location as well as the 
desired `Workspace Edition`. Finish by clicking on `Review + Create` and then `Create`. You can find more details about 
how to set up an AzureML workspace in 
the Azure documentation [here](https://docs.microsoft.com/en-us/azure/machine-learning/how-to-manage-workspace).

### Step 2: Create a compute cluster for your experiments

In order to be able to run experiments you will need to create a compute cluster attached to your AzureML workspace.

We recommend using [low priority](https://docs.microsoft.com/en-us/azure/batch/batch-low-pri-vms) clusters, since 
they only cost a fraction of the dedicated VMs.
As a reference, the Prostate model and the Head and Neck model require VMs with 4 GPUs with at least 16GB of memory
per GPU, for example `Standard_ND24s`, `Standard_NC24s_v3` or `Standard_NC24s_v2`.

You need to ensure that your Azure subscription actually has a quota for accessing GPU machines. To see your quota,
find your newly created AzureML workspace in the [Azure portal](http://portal.azure.com), using the search bar at the
top. Then choose "Usage and Quotas" in the left hand navigation. You should see your actual core usage and your quota,
like "0/100" meaning that you are using 0 nodes out of a quota of 100. If you don't see a quota for both dedicated AND
low priority nodes, click on the "Request Quota" button at the bottom of the page to create a ticket with Azure support.

You can skip creating a compute cluster if you have chosen automatic deployment above. If you need to do this step
manually, please follow the steps described [here](https://docs.microsoft.com/en-us/azure/machine-learning/how-to-set-up-training-targets#set-up-in-azure-machine-learning-studio).
Note down the name of your compute target.


### Step 3 (Optional): Register your application to create a Service Principal Authentication object.

Training runs in AzureML can be submitted either under the name of user who started it, or as a generic identity called
"Service Principal". Using the generic identity is essential if you would like to submit training runs from code,
for example from within an Azure pipeline. But even if you are not planning to submit training runs from code, you
may choose to use a Service Principal because it can make access management easier.

If you would like the training runs to have the identity of the user who started it, there's nothing special to do - 
when you first try to submit a job, you will be prompted to authenticate in the browser.

If you would like to use Service Principal, you will need to create it in Azure first, and then store its password
in a file inside your repository. This
will allow you to access all resources linked to your newly created Azure ML workspace with a single secret key after you
have finished the setup. You can find more information about application registrations and service principal objects
[here](https://docs.microsoft.com/en-us/azure/active-directory/develop/app-objects-and-service-principals).

To register the application:

 1. Navigate back to [aka.ms/portal](https://aka.ms/portal)
 1. Navigate to `App registrations` (use the top search bar to find it).
 1. Click on `+ New registration` on the top left of the page.
 1. Choose a name for your application e.g. `MyInnerEye-ServicePrincipal` and click `Register`.
 1. Once it is created you will see your application in the list appearing under `App registrations`. This step might take 
 a few minutes. Click on the resource to access its properties. In particular, you will need the application ID. 
 You can find this ID in the `Overview` tab (accessible from the list on the left of the page). Note it down for later.
 1. You need to create an application secret to access the resources managed by this service principal. 
 On the pane on the left find `Certificates & Secrets`. Click on `+ New client secret` (bottom of the page), note down your token. 
 Warning: this token will only appear once at the creation of the token, you will not be able to re-display it again later. 
 1. Save your application secret in your local machine:
     1. You can either set the environment variable `APPLICATION_KEY` to the application secret you just generated.
     1. Or you can create a file called 'InnerEyeTestVariables.txt' in the root directory of your git repository. 
     That file should contain a single line of the form `APPLICATION_KEY=TheApplicationSecretYouJustCreated`
 1. You will need to share this application secret with your colleagues if they also want to use Service Principal
 authentication. They will also either need to set the environment variable, or create the text file with the secret.
 
Now that your service principal is created, you need to give permission for it to access and manage your AzureML workspace. 
To do so:
1. Go to your AzureML workspace. To find it you can type the name of your workspace in the search bar above.
2. On the left of the page go to `Access control`. Then click on `+ Add` > `Add role assignment`. A pane will appear on the
 the right. Select `Role > Contributor` and leave `Assign access`. Finally in the `Select` field type the name
of your Service Principal and select it. Finish by clicking `Save` at the bottom of the pane.

Your Service Principal is now all set!

### Step 4: Get the key of the AzureML storage account
When you created your AzureML workspace, a [storage account](https://docs.microsoft.com/en-us/azure/storage/common/storage-account-overview)
 was automatically created for you. This storage account will be used to save all results of your experiments that will 
 be displayed in the Azure Dashboard. In order to let the code write to this storage account you will need 
 to retrieve the access key for this account. 

1. Navigate to your AzureML workspace (created in step 1) by typing its name in the top search bar.
2. In the `Overview` pane, at the top right, you will find a field called `Storage` with a storage account linked to it.
3. Click on the storage account name to open it. For the next steps you will
need to retrieve the `storage account ID`. For this go to the `Properties` tab of the storage account. There you will find
the `Storage account resource ID`. Save this value somewhere for the next steps.
4. You will also need to access the key of this storage account. You can find the access keys in the `Access keys` tab of 
the storage account (in the left pane). You will need to temporarily save the value of the first key for the next step 
in a secure location, preferably in your password manager. 

### Step 5: Create a storage account for your datasets.
In order to train your model in the cloud, you will need to upload your datasets to Azure. For this, you will have two options:
 * Store your datasets in the storage account linked to your AzureML workspace (see Step 3 above).
 * Create a new storage account whom you will only use for dataset storage purposes. 

You will need to create a blob container called `datasets` in whichever account you choose. InnerEye will look for datasets
in this blob.

If you want to create a new storage account:

0. Go to [aka.ms/portal](https://aka.ms/portal)
1. Type `storage accounts` in the top search bar and open the corresponding page.
2. On the top of the page click on `+ Add`.
3. Select your subscription and the resource group that you created earlier.
4. Specify a name for your storage account.
5. Choose a location suitable for you.
6. Click create.
7. Once your resource is created you can access it by typing its name in the top search bar. You will then need to retrieve the storage account ID 
<<<<<<< HEAD
and the access key of this storage account following the same instructions as you did for the AML `storage account` (cf. Step 3.3 and 3.4 above).
Be careful not to mix up the `dataset storage account` and the AML `storage account` IDs and keys.

### Step 5: Create a compute cluster for your experiments
In order to be able to run experiments you will need to create a compute cluster attached to your AML workspace. In order
to do so follow the steps described [here](https://docs.microsoft.com/en-us/azure/machine-learning/how-to-set-up-training-targets#set-up-in-azure-machine-learning-studio).
Note down the name of your compute target.

We recommend using [low priority](https://docs.microsoft.com/en-us/azure/batch/batch-low-pri-vms) clusters, since 
they only cost a fraction of the dedicated VMs.
As a reference, the Prostate model and the Head and Neck model require VMs with 4 GPUs with at least 16GB of memory
per GPU, for example `Standard_ND24s`, `Standard_NC24s_v3` or `Standard_NC24s_v2`.

You need to ensure that your Azure subscription actually has a quota for accessing GPU machines. To see your quota,
find your newly created AzureML workspace in the [Azure portal](http://portal.azure.com), using the search bar at the
top. Then choose "Usage and Quotas" in the left hand navigation. You should see your actual core usage and your quota,
like "0/100" meaning that you are using 0 nodes out of a quota of 100. If you don't see a quota for both dedicated AND
low priority nodes, click on the "Request Quota" button at the bottom of the page to create a ticket with Azure support.
=======
and the access key of this storage account following the same instructions as you did for the dataset storage account (cf. Step 3.7 above).
Be careful not to mix up the `dataset storage account` and the AzureML `storage account` IDs and keys.
>>>>>>> 92d9d821

### Step 6: Create a datastore
You will need to create a datastore in AzureML. Go to the `Datastores` tab in AzureML, and then click `+ New datastore`. 
Create a datastore called `innereyedatasets`. In the fields for storage account, type in your dataset storage account name,
and under blob container, type `datasets` (this is the blob you created in Step 4).

### Step 7: Update the variables in `train_variables.yml`
The [train_variables.yml](/InnerEye/train_variables.yml) file is used to store your Azure Credentials. In order to be able to
train your model you will need to update this file using your own credentials.
1. You will first need to retrieve your `tenant_id`. You can find your tenant id by navigating to
`Azure Active Directory > Properties > Tenant ID` (use the search bar above to access the `Azure Active Directory` 
resource. Copy and paste the GUID to the `tenant_id` field of the `.yml` file. More information about Azure tenants can be found 
[here](https://docs.microsoft.com/en-us/azure/active-directory/develop/quickstart-create-new-tenant).
2. You then need to retrieve your subscription id. In the search bar look for `Subscriptions`. Then in the subscriptions list,
look for the subscription you are using for your workspace. Copy the value of the `Subscription ID` in the corresponding 
field of [train_variables.yml](/InnerEye/train_variables.yml).
3. Copy the application ID of your Service Principal that you retrieved earlier (cf. Step 2.4) to the `application_id` field.
If you did not set up a Service Principal, fill that with an empty string or leave out altogether.
4. In the `storage_account:` field copy the ID of the AzureML storage account (retrieved in Step 3).
5. Similarly in the `datasets_storage_account:` field copy the ID of the dataset storage account (retrieved in Step 4). If
you chose not to create a separate account for your dataset in Step 4, then specify the same value as in the 
`storage_account` field, to tell the code to use the same storage account.
6. Update the `resource_group:` field with your resource group name (created in Step 1).
7. Update the `workspace-name:` fields according to the values you chose in Step 1.
8. Update the `gpu_cluster_name:` field with the name of your own compute cluster (Step 5).

Leave all other fields as they are for now.

To securely store your keys for your two storage accounts, we recommend using 
[KeyVault](https://azure.microsoft.com/en-gb/services/key-vault/). Your AML workspace comes with a KeyVault automatically. 
To only thing you need to do is to add your storage accounts keys in this key vault. 
To make it easier for you we have created a script called [write_secrets.py](/InnerEye/Scripts/write_secrets.py). 
You simply need to run this script with the correct arguments and it will update all secrets for you.

You should be all set now! 

You can now go to the next step [Creating a dataset](https://github.com/microsoft/InnerEye-createdataset) to learn
how to upload and make your dataset ready for training. <|MERGE_RESOLUTION|>--- conflicted
+++ resolved
@@ -143,29 +143,8 @@
 5. Choose a location suitable for you.
 6. Click create.
 7. Once your resource is created you can access it by typing its name in the top search bar. You will then need to retrieve the storage account ID 
-<<<<<<< HEAD
-and the access key of this storage account following the same instructions as you did for the AML `storage account` (cf. Step 3.3 and 3.4 above).
-Be careful not to mix up the `dataset storage account` and the AML `storage account` IDs and keys.
-
-### Step 5: Create a compute cluster for your experiments
-In order to be able to run experiments you will need to create a compute cluster attached to your AML workspace. In order
-to do so follow the steps described [here](https://docs.microsoft.com/en-us/azure/machine-learning/how-to-set-up-training-targets#set-up-in-azure-machine-learning-studio).
-Note down the name of your compute target.
-
-We recommend using [low priority](https://docs.microsoft.com/en-us/azure/batch/batch-low-pri-vms) clusters, since 
-they only cost a fraction of the dedicated VMs.
-As a reference, the Prostate model and the Head and Neck model require VMs with 4 GPUs with at least 16GB of memory
-per GPU, for example `Standard_ND24s`, `Standard_NC24s_v3` or `Standard_NC24s_v2`.
-
-You need to ensure that your Azure subscription actually has a quota for accessing GPU machines. To see your quota,
-find your newly created AzureML workspace in the [Azure portal](http://portal.azure.com), using the search bar at the
-top. Then choose "Usage and Quotas" in the left hand navigation. You should see your actual core usage and your quota,
-like "0/100" meaning that you are using 0 nodes out of a quota of 100. If you don't see a quota for both dedicated AND
-low priority nodes, click on the "Request Quota" button at the bottom of the page to create a ticket with Azure support.
-=======
 and the access key of this storage account following the same instructions as you did for the dataset storage account (cf. Step 3.7 above).
 Be careful not to mix up the `dataset storage account` and the AzureML `storage account` IDs and keys.
->>>>>>> 92d9d821
 
 ### Step 6: Create a datastore
 You will need to create a datastore in AzureML. Go to the `Datastores` tab in AzureML, and then click `+ New datastore`. 
